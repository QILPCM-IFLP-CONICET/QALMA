--- conflicted
+++ resolved
@@ -25,10 +25,7 @@
 from .simulation import Simulation
 
 __all__ = [
-<<<<<<< HEAD
-=======
     "Simulation",
->>>>>>> bacb0d2f
     "adaptive_projected_evolution",
     "build_hierarchical_basis",
     "fn_hij_tensor",
