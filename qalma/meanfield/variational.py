"""
Variational Mean-field

Build variational approximations to a Gibbsian state.

"""

import logging
from numbers import Complex, Real
from typing import Callable, Optional, Tuple, cast

import numpy as np
from numpy.random import random_sample
from scipy.optimize import minimize

from qalma.operators import OneBodyOperator, Operator
from qalma.operators.quadratic import (
    QuadraticFormOperator,
    build_quadratic_form_from_operator,
)
from qalma.operators.states import ProductDensityOperator
from qalma.operators.states.gibbs import GibbsProductDensityOperator
from qalma.projections import n_body_projection
from qalma.settings import DEFAULT_MAX_NUMBER_OF_FIELDS, QALMA_TOLERANCE


def compute_rel_entropy(state: ProductDensityOperator, ham: Operator) -> float:
    """
    Compute the relative entropy relative to the gibbs state exp(-ham)
    from `state`.

    Parameters
    ----------
    state: GibbsProductDensityOperator
         the reference state
    ham: Operator
         the generator of rho=exp(-ham)

    Returns
    -------
    float64
    The relative entropy S(sigma|exp(-ham))
    """
    if state is None:
        state = ProductDensityOperator({}, system=ham.system)
    return float(np.real(cast(Real | Complex, state.expect(ham + state.logm()))))


def mf_quadratic_form_exponential(
    qf_op: QuadraticFormOperator,
    num_fields: int = 1,
    method: Optional[str] = None,
    callback_optimizer: Optional[Callable] = None,
    ham: Optional[Operator] = None,
) -> ProductDensityOperator:
    """
    Approximate `exp(-qf_op)` as `exp(-h_mf)`
    with h_mf = k_0 + sum_a phi_a q_a

    Parameters
    ----------
    qf_op : QuadraticFormOperator
        The generator of the target state state exp(-qf_op).
    num_fields : int, optional
        The number of terms of terms of qf_op to be kept in the approximation.
        The default is 1.
    method : Optional[str], optional
        The numerical optimization method. T
        he default is None.
    callback_optimizer : Callable, optional
        The callback function to be called on each evaluation.
        The default is None.

    ham: Operator
        The operator to be used as the reference.

    Returns
    -------
    ProductDensityOperator
        The approximated state.

    """

    def build_test_state(coeffs: np.ndarray) -> ProductDensityOperator:
        """
        Build the test state from the coefficients.
        """
        terms = tuple((coef * gen for coef, gen in zip(coeffs, generators)))
        if k0 is not None:
            terms = (k0,) + terms
        k = OneBodyOperator(terms, qf_op.system).tidyup().simplify()
        sigma_k = GibbsProductDensityOperator(k)
        return sigma_k.to_product_state()

    def test_state_re(coeffs: np.ndarray) -> float:
        """
        Target function. Computes the relative entropy
        relative to the gibbs state exp(-ham)
        """
        test_state: ProductDensityOperator = build_test_state(coeffs)
        return compute_rel_entropy(test_state, hamiltonian)

    # Trim terms with positive weights and keep at most
    # num_fields of the remaining
    # terms, in a way that exp(-qf_op')~ exp(-qf_op)

    qf_op = -reduced_quadratic_form_operator(-qf_op, num_fields)
    hamiltonian: Operator = ham or qf_op.as_sum_of_products()

    # Linear term
    k0 = qf_op.linear_term
    if k0:
        k0 = k0.tidyup() or None

    generators = qf_op.basis
    logging.info("using %s generators", len(generators))
    if len(generators) == 0:
        logging.info(
            ("No 2-body terms found. " "Using the linear term as reference state.")
        )
        if k0:
            return GibbsProductDensityOperator(k0).to_product_state()
        else:
            return ProductDensityOperator({}, system=qf_op.system)

    # Now, optimize the relative entropy over states of the form
    # sigma = exp(-k0 - sum_a phi_a Q_a)

    # Generate a initial guess for the coefficients.
    phis = 2 * random_sample(len(generators)) - 1
    try:
        result = minimize(
            test_state_re, phis, method=method, callback=callback_optimizer
        )
        phis = result.x
    except ValueError as val_exc:
        logging.info("Optimization failed with exception %s", val_exc)

    sigma_ref = build_test_state(phis)
    return sigma_ref


def reduced_quadratic_form_operator(
    qf_op: QuadraticFormOperator, num_terms: int
) -> QuadraticFormOperator:
    """
    Build a new quadratic form operator keeping only positive weights.

    Parameters
    ----------
    qf_op: QuadraticFormOperator
         the quadratic form.
    num_terms: int
         number of generators to keep.

    Returns
    -------
    QuadraticFormOperator
    A new `QuadraticFormOperator` with all its weights equal to 1.

    """
    assert num_terms > 0, f"num_terms must be an integer number >0. Got {num_terms}."
    weights, basis = qf_op.weights, qf_op.basis
    if len(weights) == 0:
        return qf_op
    num_terms = min(len(weights), num_terms)
    # If there are enough positive terms, the minimal
    # weight is the weight of the `num_terms`-th weight.
    # If that term is not positive, the minimal weight is 0.
    min_weight = max(0, sorted(weights)[-num_terms])
    generators = tuple(
        (
            basis_op * (weight**0.5)
            for weight, basis_op in zip(weights, basis)
            if weight >= min_weight
        )
    )
    return QuadraticFormOperator(
        generators,
        tuple((1 for i in generators)),
        qf_op.system,
        qf_op.linear_term,
        qf_op.offset,
    )


def self_consistent_mf(
    ham: Operator,
    sigma_ref: Optional[ProductDensityOperator] = None,
    max_steps: int = 10,
    callback: Optional[Callable] = None,
) -> Tuple[ProductDensityOperator, float]:
    """
    Starting from `sigma_ref` compute an approximation of
    exp(-ham) following a self-consistent algorithm.

    Parameters
    ----------
    ham : Operator
        The generator of the exact state rho=exp(-ham).
    sigma_ref : DensityOperatorProtocol, optional
        The initial state to begin the self-consistent loop.
        The default is None. In that case, the initial state is
        the fully mixed state.
    max_steps : int, optional
        Maximum number of self-consistent steps used to improve the solution.
        The default is 10.
    callback: Callable, optional
        Function called on each self-consistent round. The default is None.

    Returns
    -------
    Tuple[ProductDensityOperator, float]
        A tuple of the Gibbs product operators that approximates exp(-ham),
    and the corresponding relative entropy.

    """
    if sigma_ref is None:
        sigma_ref = ProductDensityOperator({}, system=ham.system)

    rel_entropy = compute_rel_entropy(sigma_ref, ham)
    converged = False
    for curr_step in range(max_steps):
        gen_sc = n_body_projection(ham, nmax=1, sigma=sigma_ref)
        sigma_sc = GibbsProductDensityOperator(gen_sc).to_product_state()
        new_rel_entropy = compute_rel_entropy(sigma_sc, ham)
        if callback is not None:
            callback(sigma_ref, rel_entropy, curr_step)

        if abs(new_rel_entropy - rel_entropy) < QALMA_TOLERANCE:
            converged = True
            break
        if np.real(new_rel_entropy - rel_entropy) > 10 * QALMA_TOLERANCE:
            break
        rel_entropy = new_rel_entropy
        sigma_ref = sigma_sc

    if converged is False:
        msg = f"self consistent mean field failed to converge after {curr_step} iterations. Last Delta S_rel= {np.real(new_rel_entropy - rel_entropy)}."
        logging.warning(msg)
    return cast(ProductDensityOperator, sigma_ref), rel_entropy


def variational_quadratic_mfa(
    ham: Operator,
<<<<<<< HEAD
    numfields: int = 6,
=======
    numfields: int = DEFAULT_MAX_NUMBER_OF_FIELDS,
>>>>>>> 17ac7c1f
    sigma_ref: Optional[ProductDensityOperator] = None,
    **kwargs,
) -> ProductDensityOperator:
    r"""
    Find the Mean field approximation for the exponential
    of an operator using a variational algorithm.

    At the end, improve the solution in a self-consistent
    way, looking for a fixed point of the one-body projection.

    Decompose ham as a quadratic form

    ```
    ham = sum_a w_a Q_a^2 + L + delta_ham
    ```
    Then keep `numfields` terms of the sum with maximal weights,
    and look for a variational mean field state
    ```
    sigma \propto exp(-\sum_a phi_a Q_a + L)
    ```
    for real values of `phi_a`.

    Parameters
    ----------
    ham : Operator
        The generator of the exact state rho=exp(-ham).
    numfields : int, optional
        The minimal number of *fields* $\phi_a$ to be included in the
        optimization. If there are several generators of the quadratic form
        with the same weight, numfields is extended to include all of them.
        The default is 1.
    sigma_ref : DensityOperatorProtocol, optional
        The initial reference state to project `ham` to a quadratic form.
        The default is None.
    its : int, optional
        Maximum number of recursive rounds. If the operator is already a
        2-body operator, its is set to 0. The default is 0.
    method : Optional[str], optional
        The method used in the numeric optimization. The default is None.
    callback_optimizer : Callable, optional
        Callback function called on each evaluation of the optimizer.
        The default is None.
    max_self_consistent_steps : int, optional
        Maximum number of self-consistent steps used to improve the solution.
        The default is 10.
    callback_self_consistent_step : Callable, optional
        Function called on each self-consistent round. The default is None.

    Returns
    -------
    ProductDensityOperator
        A product operators that approximates exp(-ham).

    """
    sigma_candidate: ProductDensityOperator
    its: int = kwargs.get("its", 1)
    method: Optional[str] = kwargs.get("method", None)
    callback_optimizer: Callable = kwargs.get("callback_optimizer", None)
    max_self_consistent_steps: int = kwargs.get("max_self_consistent_steps", 10)
    callback_self_consistent_step: Callable = kwargs.get(
        "callback_self_consistent_step", None
    )

    if sigma_ref is not None and hasattr(sigma_ref, "to_product_state"):
        sigma_ref = sigma_ref.to_product_state()

    current_rel_entropy = (
        None if sigma_ref is None else compute_rel_entropy(sigma_ref, ham)
    )
    if isinstance(ham, OneBodyOperator):
        return GibbsProductDensityOperator(ham).to_product_state()

    for _ in range(its):
        # We start by projecting the generator `ham` to the two-body sector
        # relative to `sigma_ref`:
        changed = False
        ham_proj = n_body_projection(ham, nmax=2, sigma=sigma_ref)
        if isinstance(ham_proj, OneBodyOperator):
            sigma_candidate = GibbsProductDensityOperator(ham_proj).to_product_state()
        else:
            # Now, write the projected operator as a QuadraticFormOperator
            # ham_proj = k_0 + sum_a w_a Q_a^2
            # with |Q_a|_{infty}=1 and
            # w_1 <= w_2 <=... <=w_l < 0 <= w_{k+1} <= ... w_n
            qf_op: QuadraticFormOperator = build_quadratic_form_from_operator(
                ham_proj, isherm=True, sigma_ref=sigma_ref
            )
            sigma_candidate = mf_quadratic_form_exponential(
                qf_op, numfields, method, callback_optimizer, ham
            )

        if current_rel_entropy is None:
            changed = True
            sigma_ref = sigma_candidate
            current_rel_entropy = compute_rel_entropy(sigma_ref, ham)
        else:
            rel_s = compute_rel_entropy(sigma_candidate, ham)
            if rel_s < current_rel_entropy:
                changed = True
                sigma_ref = sigma_candidate
                current_rel_entropy = rel_s

        # Improve the solution by a self-consistent round
        sigma_candidate, rel_s = self_consistent_mf(
            ham,
            sigma_ref,
            max_steps=max_self_consistent_steps,
            callback=callback_self_consistent_step,
        )
        if rel_s < current_rel_entropy:
            changed = True
            logging.info(f"  self consistent attempt-> S_rel={current_rel_entropy}.")
            sigma_ref = sigma_candidate
            current_rel_entropy = rel_s

        if ham_proj is ham or not changed:
            break

    if sigma_ref is None:
        return ProductDensityOperator({}, system=ham.system)
    if hasattr(sigma_ref, "to_product_state"):
        sigma_ref = sigma_ref.to_product_state()
    return cast(ProductDensityOperator, sigma_ref)<|MERGE_RESOLUTION|>--- conflicted
+++ resolved
@@ -243,11 +243,7 @@
 
 def variational_quadratic_mfa(
     ham: Operator,
-<<<<<<< HEAD
-    numfields: int = 6,
-=======
     numfields: int = DEFAULT_MAX_NUMBER_OF_FIELDS,
->>>>>>> 17ac7c1f
     sigma_ref: Optional[ProductDensityOperator] = None,
     **kwargs,
 ) -> ProductDensityOperator:
